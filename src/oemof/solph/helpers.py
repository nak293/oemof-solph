# -*- coding: utf-8 -*-

"""
This is a collection of helper functions which work on their own and can be
used by various classes. If there are too many helper-functions, they will
be sorted in different modules.

<<<<<<< HEAD
This file is part of project oemof (gith∏ub.com/oemof/oemof). It's copyrighted
by the contributors recorded in the version control history of the file,
available from its original location oemof/oemof/tools/helpers.py
=======
SPDX-FileCopyrightText: Uwe Krien <krien@uni-bremen.de>
SPDX-FileCopyrightText: Caroline Möller
SPDX-FileCopyrightText: henhuy
SPDX-FileCopyrightText: gplssm
SPDX-FileCopyrightText: Stephan Günther
SPDX-FileCopyrightText: elisapap
>>>>>>> 170b013a

SPDX-License-Identifier: MIT

"""

import datetime as dt
import os
from collections import MutableMapping

import pandas as pd


def get_basic_path():
    """Returns the basic oemof path and creates it if necessary.
    The basic path is the '.oemof' folder in the $HOME directory.
    """
    basicpath = os.path.join(os.path.expanduser('~'), '.oemof')
    if not os.path.isdir(basicpath):
        os.mkdir(basicpath)
    return basicpath


def extend_basic_path(subfolder):
    """Returns a path based on the basic oemof path and creates it if
     necessary. The subfolder is the name of the path extension.
    """
    extended_path = os.path.join(get_basic_path(), subfolder)
    if not os.path.isdir(extended_path):
        os.mkdir(extended_path)
    return extended_path


def flatten(d, parent_key='', sep='_'):
    """
    Flatten dictionary by compressing keys.

    See: https://stackoverflow.com/questions/6027558/
         flatten-nested-python-dictionaries-compressing-keys

    d : dictionary
    sep : separator for flattening keys

    Returns
    -------
    dict
    """
    items = []
    for k, v in d.items():
        new_key = parent_key + sep + str(k) if parent_key else str(k)
        if isinstance(v, MutableMapping):
            items.extend(flatten(v, new_key, sep=sep).items())
        else:
            items.append((new_key, v))
    return dict(items)


def calculate_timeincrement(timeindex, fill_value=None):
    """
    Calculates timeincrement for `timeindex`

    Parameters
    ----------
    timeindex: pd.DatetimeIndex
        timeindex of energysystem
    fill_value: numerical
        timeincrement for first timestep in hours
    """
    if isinstance(timeindex, pd.DatetimeIndex) and \
        (fill_value and isinstance(fill_value, pd.Timedelta) or
         fill_value is None):
        if len(set(timeindex)) != len(timeindex):
            raise IndexError("No equal DatetimeIndex allowed!")
        timeindex = timeindex.to_series()
        timeindex_sorted = timeindex.sort_values()
        if fill_value:
            timeincrement = timeindex_sorted.diff().fillna(value=fill_value)
        else:
            timeincrement = timeindex_sorted.diff().fillna(method='bfill')
        timeincrement_sec = timeincrement.map(dt.timedelta.total_seconds)
        timeincrement_hourly = list(timeincrement_sec.map(
                                    lambda x: x/3600))
        timeincrement = timeincrement_hourly
        return timeincrement
    else:
        raise AttributeError(
            "'timeindex' must be of type 'DatetimeIndex' and " +
            "'fill_value' of type 'Timedelta'.")<|MERGE_RESOLUTION|>--- conflicted
+++ resolved
@@ -5,18 +5,12 @@
 used by various classes. If there are too many helper-functions, they will
 be sorted in different modules.
 
-<<<<<<< HEAD
-This file is part of project oemof (gith∏ub.com/oemof/oemof). It's copyrighted
-by the contributors recorded in the version control history of the file,
-available from its original location oemof/oemof/tools/helpers.py
-=======
 SPDX-FileCopyrightText: Uwe Krien <krien@uni-bremen.de>
 SPDX-FileCopyrightText: Caroline Möller
 SPDX-FileCopyrightText: henhuy
 SPDX-FileCopyrightText: gplssm
 SPDX-FileCopyrightText: Stephan Günther
 SPDX-FileCopyrightText: elisapap
->>>>>>> 170b013a
 
 SPDX-License-Identifier: MIT
 
