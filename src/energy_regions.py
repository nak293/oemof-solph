--- conflicted
+++ resolved
@@ -257,21 +257,14 @@
         # Können wir noch diskutieren, der Name ist noch vollkommen offen.
         self.demand.rename(columns={
             'lk_wtb_2013': 'electrical',
-<<<<<<< HEAD
-            'thoi_lk_wtb_2013': 'oil_hs_0',
-            'thng_lk_wtb_2013': 'gas_hs_0',
-            'twcb_lk_wtb_2013': 'wood_hs_0',
-            'dst0_lk_wtb_2013': 'distric_0',
-=======
             'thoi_lk_wtb_2013': 'district_0',
             'thng_lk_wtb_2013': 'gas_hs_0',
             'twcb_lk_wtb_2013': 'wood_hs_0',
             'dst0_lk_wtb_2013': 'oil_hs_0',
->>>>>>> a072aa6a
             }, inplace=True)
 
         # Am Ende soll ein DataFrame rauskommen, dass wie self.demand ist.
-        # print(self.demand)
+
         return self
 
     def fetch_ee_feedin(self, conn, **site):
