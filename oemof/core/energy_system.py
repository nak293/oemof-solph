# -*- coding: utf-8 -*-
"""
Created on Mon Jul 20 15:53:14 2015

@author: uwe
"""

import pickle
import logging
import os

from oemof.core.network import Entity
from oemof.core.network.entities.components import transports as transport
from oemof.solph.optimization_model import OptimizationModel as OM


class EnergySystem:
    r"""Defining an energy supply system to use oemof's solver libraries.

    Note
    ----
    The list of regions is not necessary to use the energy system with solph.

    Parameters
    ----------
    entities : list of core.network objects
        List of all objects of the energy system. All class descriptions can
        be found in the :py:mod:`oemof.core.network` package.
    simulation : core.energy_system.Simulation object
        Simulation object that contains all necessary attributes to start the
        solver library. Defined in the :py:class:`Simulation
        <oemof.core.energy_system.Simulation>` class.
    regions : list of core.energy_system.Region objects
        List of regions defined in the :py:class:`Region
        <oemof.core.energy_system.Simulation>` class.
    year : integer
        Define the time for the energy system.

    Attributes
    ----------
    entities : list of core.network objects
        List of all objects of the energy system. All class descriptions can
        be found in the :py:mod:`oemof.core.network` package.
    simulation : core.energy_system.Simulation object
        Simulation object that contains all necessary attributes to start the
        solver library. Defined in the :py:class:`Simulation
        <oemof.core.energy_system.Simulation>` class.
    regions : list of core.energy_system.Region objects
        List of regions defined in the :py:class:`Region
        <oemof.core.energy_system.Simulation>` class.
    results : dictionary
        A dictionary holding the results produced by the energy system.
        Is `None` while no results are produced.
        Currently only set after a call to :meth:`optimize` after which it
        holds the return value of :meth:`om.results()
        <oemof.solph.optimization_model.OptimizationModel.results>`.
    """
    def __init__(self, **kwargs):
        for attribute in ['regions', 'entities', 'simulation']:
<<<<<<< HEAD
            setattr(self, attribute, kwargs.get(attribute, []))
        Entity.registry = self
        self.optimization_model = kwargs.get('optimization_model', None)
=======
            setattr(self, attribute, kwargs.get(attribute, {}))
>>>>>>> 2b59dcd0
        self.results = None
        self.year = kwargs.get('year')

    # TODO: Condense signature (use Buse)
    def connect(self, bus1, bus2, in_max, out_max, eta, transport_class):
        """Create two transport objects to connect two buses of the same type
        in both directions.

        Parameters
        ----------
        bus1, bus2 : core.network.Bus object
            Two buses to be connected.
        eta : float
            Constant efficiency of the transport.
        in_max : float
            Maximum input the transport can handle, in $MW$.
        out_max : float
            Maximum output which can possibly be obtained when using the
            transport, in $MW$.
        transport_class class
            Transport class to use for the connection
        """
        if not transport_class == transport.Simple:
            logging.error('')
            raise(TypeError(
                "Sorry, `EnergySystem.connect` currently only works with" +
                "a `transport_class` argument of" + str(transport.Simple)))
        for bus_a, bus_b in [(bus1, bus2), (bus2, bus1)]:
            uid = ('transport',) + bus_a.uid + bus_b.uid
            transport_class(uid=uid, outputs=[bus_a], inputs=[bus_b],
                            out_max=[out_max], in_max=[in_max], eta=[eta])

    # TODO: Add concept to make it possible to use another solver library.
    def optimize(self, om=None):
        """Start optimizing the energy system using solph.

        Parameters
        ----------
        om : :class:`OptimizationModel <oemof.solph.optimization_model.OptimizationModel>`, optional
            The optimization model used to optimize the :class:`EnergySystem`.
            If not given, an :class:`OptimizationModel
            <oemof.solph.optimization_model.OptimizationModel>` instance local
            to this method is created using the current :class:`EnergySystem`
            instance as an argument.
            You only need to supply this if you want to observe any side
            effects that solving has on the `om`.

        Returns
        -------
        self : :class:`EnergySystem`
        """
        if om is None:
            om = OM(energysystem=self)

        om.solve(solver=self.simulation.solver, debug=self.simulation.debug,
                 tee=self.simulation.stream_solver_output,
                 duals=self.simulation.duals)

        self.results = om.results()
        return self

    def dump(self, dpath=None, filename=None, keep_weather=True):
        r""" Dump an EnergySystem instance.
        """
        if dpath is None:
            bpath = os.path.join(os.path.expanduser("~"), '.oemof')
            if not os.path.isdir(bpath):
                os.mkdir(bpath)
            dpath = os.path.join(bpath, 'dumps')
            if not os.path.isdir(dpath):
                os.mkdir(dpath)

        if filename is None:
            filename = 'es_dump.oemof'

        pickle.dump(self.__dict__, open(os.path.join(dpath, filename), 'wb'))

        msg = ('Attributes dumped to: {0}'.format(os.path.join(
            dpath, filename)))
        logging.debug(msg)
        return msg

    def restore(self, dpath=None, filename=None):
        r""" Restore an EnergySystem instance.
        """
        logging.info(
            "Restoring attributes will overwrite existing attributes.")
        if dpath is None:
            dpath = os.path.join(os.path.expanduser("~"), '.oemof', 'dumps')

        if filename is None:
            filename = 'es_dump.oemof'

        self.__dict__ = pickle.load(open(os.path.join(dpath, filename), "rb"))
        msg = ('Attributes restored from: {0}'.format(os.path.join(
            dpath, filename)))
        logging.debug(msg)
        return msg


class Region:
    r"""Defining a region within an energy supply system.

    Note
    ----
    The list of regions is not necessary to use the energy system with solph.

    Parameters
    ----------
    entities : list of core.network objects
        List of all objects of the energy system. All class descriptions can
        be found in the :py:mod:`oemof.core.network` package.
    name : string
        A unique name to identify the region. If possible use typical names for
        regions and english names for countries.
    code : string
        A short unique name to identify the region.
    geom : shapely.geometry object
        The geometry representing the region must be a polygon or a multi
        polygon.

    Attributes
    ----------
    entities : list of core.network objects
        List of all objects of the energy system. All class descriptions can
        be found in the :py:mod:`oemof.core.network` package.
    name : string
        A unique name to identify the region. If possible use typical names for
        regions and english names for countries.
    geom : shapely.geometry object
        The geometry representing the region must be a polygon or a multi
        polygon.
    """
    def __init__(self, **kwargs):
        self.entities = []  # list of entities
        self.add_entities(kwargs.get('entities', []))

        self.name = kwargs.get('name')
        self.geom = kwargs.get('geom')
        self._code = kwargs.get('code')

    # TODO: oder sollte das ein setter sein? Yupp.
    def add_entities(self, entities):
        """Add a list of entities to the existing list of entities.

        For every entity added to a region the region attribute of the entity
        is set

        Parameters
        ----------
        entities : list of core.network objects
            List of all objects of the energy system that belongs to area
            covered by the polygon of the region. All class descriptions can
            be found in the :py:mod:`oemof.core.network` package.
        """

        # TODO: prevent duplicate entries
        self.entities.extend(entities)
        for entity in entities:
            if self not in entity.regions:
                entity.regions.append(self)

    @property
    def code(self):
        """Creating a short code based on the region name if no code is set."""
        if self._code is None:
            name_parts = self.name.replace('_', ' ').split(' ', 1)
            self._code = ''
            for part in name_parts:
                self._code += part[:1].upper() + part[1:3]
        return self._code


class Simulation:
    r"""Defining the simulation related parameters according to the solver lib.

    Parameters
    ----------
    solver : string
        Name of the solver supported by the used solver library.
        (e.g. 'glpk', 'gurobi')
    debug : boolean
        Set the chosen solver to debug (verbose) mode to get more information.
    stream_solver_output : boolean
        If True, solver output is streamed in python console
    duals : boolean
        If True, results of dual variables and reduced costs will be saved
    objective_options : dictionary
        'function': function to use from
                    :py:mod:`oemof.solph.predefined_objectives`
        'cost_objects': list of str(`class`) elements. Objects of type  `class`
                        are include in cost terms of objective function.
        'revenue_objects': list of str(`class`) elements. . Objects of type
                           `class` are include in revenue terms of
                           objective function.
    timesteps : list or sequence object
         Timesteps to be simulated or optimized in the used library
    relaxed : boolean
        If True, integer variables will be relaxed
        (only relevant for milp-problems)
    """
    def __init__(self, **kwargs):
        ''
        self.solver = kwargs.get('solver', 'glpk')
        self.debug = kwargs.get('debug', False)
        self.stream_solver_output = kwargs.get('stream_solver_output', False)
        self.objective_options = kwargs.get('objective_options', {})
        self.duals = kwargs.get('duals', False)
        self.timesteps = kwargs.get('timesteps')
        self.relaxed = kwargs.get('relaxed', False)

        if self.timesteps is None:
            raise ValueError('No timesteps defined!')<|MERGE_RESOLUTION|>--- conflicted
+++ resolved
@@ -57,13 +57,7 @@
     """
     def __init__(self, **kwargs):
         for attribute in ['regions', 'entities', 'simulation']:
-<<<<<<< HEAD
             setattr(self, attribute, kwargs.get(attribute, []))
-        Entity.registry = self
-        self.optimization_model = kwargs.get('optimization_model', None)
-=======
-            setattr(self, attribute, kwargs.get(attribute, {}))
->>>>>>> 2b59dcd0
         self.results = None
         self.year = kwargs.get('year')
 
