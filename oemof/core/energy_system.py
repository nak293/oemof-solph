--- conflicted
+++ resolved
@@ -47,10 +47,7 @@
     def __init__(self, **kwargs):
         for attribute in ['regions', 'entities', 'simulation']:
             setattr(self, attribute, kwargs.get(attribute, []))
-<<<<<<< HEAD
-=======
         Entity.registry = self
->>>>>>> 2894e647
         self.optimization_model = kwargs.get('optimization_model', None)
 
     # TODO: Condense signature (use Buse)
