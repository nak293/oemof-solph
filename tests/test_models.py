--- conflicted
+++ resolved
@@ -37,13 +37,9 @@
 
 
 def test_infeasible_model():
-<<<<<<< HEAD
-    warnings.filterwarnings("ignore", category=FutureWarning)
-=======
     # FutureWarning is i.e. emitted by network Entity registry
     warnings.simplefilter(action="ignore", category=FutureWarning)
 
->>>>>>> eccf95fc
     with pytest.raises(ValueError, match=""):
         with warnings.catch_warnings(record=True) as w:
             es = solph.EnergySystem(timeincrement=[1])
