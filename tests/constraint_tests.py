from difflib import unified_diff
import logging
import os.path as ospath
import re

from nose.tools import eq_, assert_raises
import pandas as pd

import oemof.solph as solph

from oemof.tools import helpers

logging.disable(logging.INFO)


class Constraint_Tests:

    @classmethod
    def setup_class(self):
        self.objective_pattern = re.compile("^objective.*(?=s\.t\.)",
                                            re.DOTALL | re.MULTILINE)

        self.date_time_index = pd.date_range('1/1/2012', periods=3, freq='H')

        self.tmppath = helpers.extend_basic_path('tmp')
        logging.info(self.tmppath)

    def setup(self):
        self.energysystem = solph.EnergySystem(groupings=solph.GROUPINGS,
                                               timeindex=self.date_time_index)

<<<<<<< HEAD
    def get_om(self):
        return OperationalModel(self.energysystem,
                                timeindex=self.energysystem.timeindex)

    def compare_lp_files(self, filename, ignored=None, my_om=None):
        if my_om is None:
            om = self.get_om()
        else:
            om = my_om
=======
    def compare_lp_files(self, filename, ignored=None):
        om = solph.OperationalModel(self.energysystem,
                                    timeindex=self.energysystem.timeindex)
>>>>>>> 171becb1
        tmp_filename = filename.replace('.lp', '') + '_tmp.lp'
        new_filename = ospath.join(self.tmppath, tmp_filename)
        om.write(new_filename, io_options={'symbolic_solver_labels': True})
        logging.info("Comparing with file: {0}".format(filename))
        with open(ospath.join(self.tmppath, tmp_filename)) as generated_file:
            with open(ospath.join(ospath.dirname(ospath.realpath(__file__)),
                                  "lp_files",
                                  filename)) as expected_file:

                def chop_trailing_whitespace(lines):
                    return [re.sub("\s*$", '', l) for l in lines]

                def remove(pattern, lines):
                    if not pattern:
                        return lines
                    return re.subn(pattern, "",
                                   "\n".join(lines))[0].split("\n")

                expected = remove(ignored,
                                  chop_trailing_whitespace(
                                      expected_file.readlines()))
                generated = remove(ignored,
                                   chop_trailing_whitespace(
                                       generated_file.readlines()))
                eq_(generated, expected,
                    "Failed matching expected with generated lp file:\n" +
                    "\n".join(unified_diff(expected, generated,
                                           fromfile=ospath.relpath(
                                               expected_file.name),
                                           tofile=ospath.basename(
                                               generated_file.name),
                                           lineterm="")))

    def test_linear_transformer(self):
        """Constraint test of a LinearTransformer without Investment.
        """
        bgas = solph.Bus(label='gas')

        bel = solph.Bus(label='electricity')

        solph.Transformer(
            label='powerplantGas',
            inputs={bgas: solph.Flow()},
            outputs={bel: solph.Flow(nominal_value=10e10, variable_costs=50)},
            conversion_factors={bel: 0.58})

        self.compare_lp_files('linear_transformer.lp')

    def test_linear_transformer_invest(self):
        """Constraint test of a LinearTransformer with Investment.
        """

        bgas = solph.Bus(label='gas')

        bel = solph.Bus(label='electricity')

        solph.Transformer(
            label='powerplant_gas',
            inputs={bgas: solph.Flow()},
            outputs={bel: solph.Flow(variable_costs=50,
                                     investment=solph.Investment(maximum=1000,
                                                                 ep_costs=20))
                     },
            conversion_factors={bel: 0.58})

        self.compare_lp_files('linear_transformer_invest.lp')

    def test_max_source_min_sink(self):
        """
        """
        bel = solph.Bus(label='electricityBus')

        solph.Source(label='wind', outputs={
            bel: solph.Flow(nominal_value=54, max=(.85, .95, .61))})

        solph.Sink(label='minDemand', inputs={bel: solph.Flow(
            nominal_value=54, min=(.84, .94, .59), variable_costs=14)})

        self.compare_lp_files('max_source_min_sink.lp')

    def test_fixed_source_variable_sink(self):
        """Constraint test with a fixed source and a variable sink.
        """

        bel = solph.Bus(label='electricityBus')

        solph.Source(label='wind', outputs={bel: solph.Flow(
            actual_value=[.43, .72, .29], nominal_value=10e5, fixed=True,
            fixed_costs=20)})

        solph.Sink(label='excess', inputs={bel: solph.Flow(variable_costs=40)})

        self.compare_lp_files('fixed_source_variable_sink.lp')

    def test_fixed_source_invest_sink(self):
        """ Wrong constraints for fixed source + invest sink w. `summed_max`.
        """

        bel = solph.Bus(label='electricityBus')

        solph.Source(label='wind', outputs={bel: solph.Flow(
            actual_value=[12, 16, 14], nominal_value=1000000, fixed=True,
            fixed_costs=20)})

        solph.Sink(label='excess', inputs={bel: solph.Flow(
            summed_max=2.3, variable_costs=25, max=0.8,
            investment=solph.Investment(ep_costs=500, maximum=10e5))})

        self.compare_lp_files('fixed_source_invest_sink.lp')

    def test_invest_source_fixed_sink(self):
        """Constraint test with a fixed sink and a dispatch invest source.
        """

        bel = solph.Bus(label='electricityBus')

        solph.Source(label='pv', outputs={bel: solph.Flow(
            max=[45, 83, 65], fixed_costs=20, variable_costs=13,
            investment=solph.Investment(ep_costs=123))})

        solph.Sink(label='excess', inputs={bel: solph.Flow(
            actual_value=[.5, .8, .3], nominal_value=10e4, fixed=True)})

        self.compare_lp_files('invest_source_fixed_sink.lp')

    def test_storage(self):
        """
        """
        bel = solph.Bus(label='electricityBus')

        solph.components.GenericStorage(
            label='storage',
            inputs={bel: solph.Flow(variable_costs=56)},
            outputs={bel: solph.Flow(variable_costs=24)},
            nominal_capacity=10e4,
            capacity_loss=0.13,
            nominal_input_capacity_ratio=1/6,
            nominal_output_capacity_ratio=1/6,
            inflow_conversion_factor=0.97,
            outflow_conversion_factor=0.86,
            fixed_costs=35)

        self.compare_lp_files('storage.lp')

    def test_storage_invest(self):
        """
        """
        bel = solph.Bus(label='electricityBus')

        solph.components.GenericStorage(
            label='storage',
            inputs={bel: solph.Flow(variable_costs=56)},
            outputs={bel: solph.Flow(variable_costs=24)},
            nominal_capacity=None,
            capacity_loss=0.13,
            capacity_max=0.9,
            capacity_min=0.1,
            nominal_input_capacity_ratio=1 / 6,
            nominal_output_capacity_ratio=1 / 6,
            inflow_conversion_factor=0.97,
            outflow_conversion_factor=0.86,
            fixed_costs=35,
            investment=solph.Investment(ep_costs=145, maximum=234))

        self.compare_lp_files('storage_invest.lp')

    def test_transformer(self):
        """Constraint test of a LinearN1Transformer without Investment.
        """
        bgas = solph.Bus(label='gasBus')
        bbms = solph.Bus(label='biomassBus')
        bel = solph.Bus(label='electricityBus')
        bth = solph.Bus(label='thermalBus')

        solph.Transformer(
            label='powerplantGasCoal',
            inputs={bbms: solph.Flow(), bgas: solph.Flow()},
            outputs={bel: solph.Flow(variable_costs=50),
                     bth: solph.Flow(nominal_value=5e10, variable_costs=20)},
            conversion_factors={bgas: 0.4, bbms: 0.1,
                                bel: 0.3, bth: 0.5})

        self.compare_lp_files('transformer.lp')

    def test_transformer_invest(self):
        """Constraint test of a LinearN1Transformer with Investment.
        """

        bgas = solph.Bus(label='gasBus')
        bcoal = solph.Bus(label='coalBus')
        bel = solph.Bus(label='electricityBus')
        bth = solph.Bus(label='thermalBus')

        solph.Transformer(
            label='powerplant_gas_coal',
            inputs={bgas: solph.Flow(), bcoal: solph.Flow()},
            outputs={bel: solph.Flow(variable_costs=50,
                                     investment=solph.Investment(maximum=1000,
                                                                 ep_costs=20)),
                     bth: solph.Flow(variable_costs=20)
                     },
            conversion_factors={bgas: 0.58, bcoal: 0.2,
                                bel: 0.3, bth: 0.5})

        self.compare_lp_files('transformer_invest.lp')

    def test_linear_transformer_chp(self):
        """Constraint test of a LinearTransformer without Investment (two outputs).
        """
        bgas = solph.Bus(label='gasBus')
        bheat = solph.Bus(label='heatBus')
        bel = solph.Bus(label='electricityBus')

        solph.Transformer(
            label='CHPpowerplantGas',
            inputs={bgas: solph.Flow(nominal_value=10e10, variable_costs=50)},
            outputs={bel: solph.Flow(), bheat: solph.Flow()},
            conversion_factors={bel: 0.4, bheat: 0.5})

        self.compare_lp_files('linear_transformer_chp.lp')

    def test_linear_transformer_chp_invest(self):
        """Constraint test of a LinearTransformer with Investment (two outputs).
        """

        bgas = solph.Bus(label='gasBus')
        bheat = solph.Bus(label='heatBus')
        bel = solph.Bus(label='electricityBus')

        solph.Transformer(
            label='chp_powerplant_gas',
            inputs={bgas: solph.Flow(variable_costs=50,
                                     investment=solph.Investment(maximum=1000,
                                                                 ep_costs=20))
                    },
            outputs={bel: solph.Flow(), bheat: solph.Flow()},
            conversion_factors={bel: 0.4, bheat: 0.5})

        self.compare_lp_files('linear_transformer_chp_invest.lp')

    def test_variable_chp(self):
        """
        """
        bel = solph.Bus(label='electricityBus')
        bth = solph.Bus(label='heatBus')
        bgas = solph.Bus(label='commodityBus')

        solph.components.VariableFractionTransformer(
            label='variable_chp_gas',
            inputs={bgas: solph.Flow(nominal_value=100)},
            outputs={bel: solph.Flow(), bth: solph.Flow()},
            conversion_factors={bel: 0.3, bth: 0.5},
            conversion_factor_single_flow={bel: 0.5})

        self.compare_lp_files('variable_chp.lp')

    def test_emission_constraints(self):
        """
        """
        bel = solph.Bus(label='electricityBus')

        solph.Source(label='source1', outputs={bel: Flow(
            nominal_value=100, emission=0.5)})
        solph.Source(label='source2', outputs={bel: Flow(
            nominal_value=100, emission=0.8)})

        om = self.get_om()

        solph.constraints.emission_limit(om, om.flows, limit=777)

        self.compare_lp_files('emission_limit.lp', my_om=om)

    def test_flow_without_emission_for_emission_constraint(self):
        """
        """
        def define_emission_limit():
            bel = solph.Bus(label='electricityBus')
            solph.Source(label='source2', outputs={bel: Flow(
                nominal_value=100)})
            om = self.get_om()
            solph.constraints.emission_limit(om, om.flows, limit=777)
        assert_raises(ValueError, define_emission_limit)
<|MERGE_RESOLUTION|>--- conflicted
+++ resolved
@@ -29,21 +29,15 @@
         self.energysystem = solph.EnergySystem(groupings=solph.GROUPINGS,
                                                timeindex=self.date_time_index)
 
-<<<<<<< HEAD
     def get_om(self):
-        return OperationalModel(self.energysystem,
-                                timeindex=self.energysystem.timeindex)
+        return solph.OperationalModel(self.energysystem,
+                                      timeindex=self.energysystem.timeindex)
 
     def compare_lp_files(self, filename, ignored=None, my_om=None):
         if my_om is None:
             om = self.get_om()
         else:
             om = my_om
-=======
-    def compare_lp_files(self, filename, ignored=None):
-        om = solph.OperationalModel(self.energysystem,
-                                    timeindex=self.energysystem.timeindex)
->>>>>>> 171becb1
         tmp_filename = filename.replace('.lp', '') + '_tmp.lp'
         new_filename = ospath.join(self.tmppath, tmp_filename)
         om.write(new_filename, io_options={'symbolic_solver_labels': True})
@@ -305,9 +299,9 @@
         """
         bel = solph.Bus(label='electricityBus')
 
-        solph.Source(label='source1', outputs={bel: Flow(
+        solph.Source(label='source1', outputs={bel: solph.Flow(
             nominal_value=100, emission=0.5)})
-        solph.Source(label='source2', outputs={bel: Flow(
+        solph.Source(label='source2', outputs={bel: solph.Flow(
             nominal_value=100, emission=0.8)})
 
         om = self.get_om()
@@ -321,7 +315,7 @@
         """
         def define_emission_limit():
             bel = solph.Bus(label='electricityBus')
-            solph.Source(label='source2', outputs={bel: Flow(
+            solph.Source(label='source2', outputs={bel: solph.Flow(
                 nominal_value=100)})
             om = self.get_om()
             solph.constraints.emission_limit(om, om.flows, limit=777)
