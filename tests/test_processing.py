--- conflicted
+++ resolved
@@ -119,12 +119,8 @@
         """
         b_el2 = self.es.groups['b_el2']
         demand = self.es.groups['demand_el']
-<<<<<<< HEAD
-        param_results = processing.parameter_as_dict(self.es,
-                                                     exclude_none=False)
-=======
         with catch_warnings(record=True) as warnings:
-            param_results = processing.param_results(
+            param_results = processing.parameter_as_dict(
                     self.es,
                     exclude_none=False)
             eq_(len(warnings), 1,
@@ -139,8 +135,6 @@
                 repr(expectation),
                 "\n\nExpected: \n\n{!r}".format(expectation) +
                 "\n\nGot: \n\n{!r}".format(warnings[0].message))
-
->>>>>>> 119cae3c
 
         scalar_attributes = {
             'fixed': True,
