--- conflicted
+++ resolved
@@ -159,13 +159,8 @@
     demand_df['el'] = np.random.rand(8760) * 10 ** 8
     return demand_df
 
-
-<<<<<<< HEAD
+# TODO: Könnte das nicht besser eine Methode der Energiesystemklasse sein?
 def create_bus(region, pp, global_buses):
-=======
-# TODO: Könnte das nicht besser eine Methode der Energiesystemklasse sein?
-def create_bus(region, pp, global_busses):
->>>>>>> 0cb9d8e2
     r'''
     Maybe it is more stable to ask for the type of the bus object instead of
     checking the uid.
@@ -387,7 +382,7 @@
 
 plot_dispatch('b_LanWit_el')
 plt.show()
-# write results to data frame for excel exporesystemg
+# write results to data frame for excel export
 
 #    print(region.power_plants['re'].type.unique())
 #    print(region.power_plants['re'].subtype.unique())
