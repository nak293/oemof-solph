from .solph.csv_reader.investment.investment import run_investment_example
from .solph.simple_dispatch.simple_dispatch import run_simple_dispatch_example
from .solph.csv_reader.dispatch.dispatch import run_dispatch_example
from .solph.variable_chp.variable_chp import run_variable_chp_example
from .solph.storage_investment.storage_investment import (
    run_storage_investment_example)
<<<<<<< HEAD
from .solph.csv_reader.dispatch.dispatch import (
    run_dispatch_example)
from . import test_installation
=======
from .solph.flexible_modelling.add_constraints import (
    run_add_constraints_example)
>>>>>>> 27383b61

import argparse
import sys


def examples():
    parser = argparse.ArgumentParser(
        description='Choose one of the examples below listed examples!',
        formatter_class=argparse.RawDescriptionHelpFormatter,
        epilog='''
        List of examples

         * test_installation
         * storage_investment
         * simple_dispatch
         * csv_reader_investment
         * csv_reader_dispatch
         * add_constraints
         * variable_chp
         ''')
    parser.add_argument('example', type=str,
                        help='Example name (from list of examples)')
    parser.add_argument('--solver', '-s',
                        default='cbc',
                        help="Note that chosen solver must be installed and "
                             "linked to Pyomo.",
                        dest='solver',
                        choices=['cbc', 'glpk', 'gurobi'])

    if len(sys.argv) == 1:
        parser.print_help()
        sys.exit(1)

    args = parser.parse_args()

    example = args.example

    solver = args.solver

    if example == 'csv_reader_investment':
        run_investment_example(solver=solver, verbose=False)
    elif example == 'add_constraints':
        run_add_constraints_example(solver=solver)
    elif example == 'simple_dispatch':
        run_simple_dispatch_example(solver=solver, tee_switch=False)
    elif example == 'storage_investment':
        run_storage_investment_example(solver=solver, tee_switch=False)
    elif example == 'csv_reader_dispatch':
        run_dispatch_example(solver=solver)
<<<<<<< HEAD
    elif example == 'test_installation':
        test_installation.run_test_example()
=======
    elif example == 'variable_chp':
        run_variable_chp_example(solver=solver)
>>>>>>> 27383b61
    else:
        parser.print_help()
        sys.exit(1)

if __name__ == '__main__':
    pass<|MERGE_RESOLUTION|>--- conflicted
+++ resolved
@@ -4,14 +4,11 @@
 from .solph.variable_chp.variable_chp import run_variable_chp_example
 from .solph.storage_investment.storage_investment import (
     run_storage_investment_example)
-<<<<<<< HEAD
 from .solph.csv_reader.dispatch.dispatch import (
     run_dispatch_example)
 from . import test_installation
-=======
 from .solph.flexible_modelling.add_constraints import (
     run_add_constraints_example)
->>>>>>> 27383b61
 
 import argparse
 import sys
@@ -61,13 +58,10 @@
         run_storage_investment_example(solver=solver, tee_switch=False)
     elif example == 'csv_reader_dispatch':
         run_dispatch_example(solver=solver)
-<<<<<<< HEAD
     elif example == 'test_installation':
         test_installation.run_test_example()
-=======
     elif example == 'variable_chp':
         run_variable_chp_example(solver=solver)
->>>>>>> 27383b61
     else:
         parser.print_help()
         sys.exit(1)
